import { Injectable } from '@nestjs/common';
import { InjectRepository } from '@nestjs/typeorm';
import { Repository } from 'typeorm';
import type { ChatRequest } from '@kronos/shared-types';
import { StreamEventBuilder, StreamEventSerializer } from '@kronos/shared-types';
import { KronosAgent } from '../agents/kronos/agent';
import { Conversation, ChatMessage } from '../entities/conversation.entity';
import { ChatMessageRole } from '../enum/roles.enum';

@Injectable()
export class ChatService {
  private kronosAgent: KronosAgent;

  constructor(
    @InjectRepository(Conversation)
    private conversationRepository: Repository<Conversation>
  ) {
    try {
      this.kronosAgent = new KronosAgent();
    } catch (error) {
      console.error('Failed to initialize KronosAgent:', error);
      throw new Error(
        'Failed to initialize AI service. Please check your GEMINI_API_KEY environment variable.'
      );
    }
  }

  /**
   * Send a chat message with streaming response using LangChain and Gemini
   * @param request The chat request
   * @param userId The user ID
   * @returns A ReadableStream that sends the response
   */
  async sendMessage(request: ChatRequest, userId: string): Promise<ReadableStream> {
    const kronosAgent = this.kronosAgent; // Capture reference to avoid 'this' context issues
    const conversationRepository = this.conversationRepository; // Capture repository reference
<<<<<<< HEAD
    const sessionId = `session_${Date.now()}_${Math.random().toString(36).substr(2, 9)}`;
    const correlationId = `chat_${Date.now()}_${Math.random().toString(36).substr(2, 9)}`;
=======
>>>>>>> f7464bf8

    return new ReadableStream({
      async start(controller) {
        const startTime = Date.now();
        let conversation: Conversation;
        let isNewConversation = false;

        try {
          // Get or create conversation
<<<<<<< HEAD
=======
          let conversation: Conversation;
          let isNewConversation = false;

>>>>>>> f7464bf8
          if (request.conversationId) {
            // Load existing conversation
            conversation = await conversationRepository.findOne({
              where: { id: request.conversationId, created_by: userId }
            });
            
            if (!conversation) {
              throw new Error('Conversation not found');
            }
          } else {
            // Create new conversation
            isNewConversation = true;
            conversation = conversationRepository.create({
              title: null,
              messages: [],
              metadata: {},
              created_by: userId,
              updated_by: userId,
            });
            await conversationRepository.save(conversation);
          }

<<<<<<< HEAD
          // Send START event
          const startEvent = StreamEventBuilder.createStartEvent(
            conversation.id,
            isNewConversation,
            userId,
            sessionId,
            correlationId
          );
          controller.enqueue(new TextEncoder().encode(StreamEventSerializer.serialize(startEvent)));

          // Add user message to conversation
          const userMessage: ChatMessage = {
            role: ChatMessageRole.USER,
            content: request.message,
=======
          // Send conversation ID first
          const conversationIdChunk = `data: ${JSON.stringify({
            type: 'conversationId',
            data: conversation.id,
>>>>>>> f7464bf8
            timestamp: new Date().toISOString(),
          };
          conversation.messages.push(userMessage);

          // Add user message to conversation
          const userMessage: ChatMessage = {
            role: ChatMessageRole.USER,
            content: request.message,
            timestamp: new Date().toISOString(),
          };
          conversation.messages.push(userMessage);

          // Get streaming response from Kronos agent
          const stream = await kronosAgent.streamResponse(
            request.message,
            request.conversationHistory || [],
            userId,
            { correlationId }
          );

          const reader = stream.getReader();
          let assistantResponse = '';
<<<<<<< HEAD
          let tokenSequence = 0;
=======
>>>>>>> f7464bf8

          while (true) {
            const { done, value } = await reader.read();

            if (done) {
              break;
            }

<<<<<<< HEAD
            // Decode and process assistant response
=======
            // Decode and accumulate assistant response
>>>>>>> f7464bf8
            const chunk = new TextDecoder().decode(value);
            if (chunk.includes('data: ')) {
              const lines = chunk.split('\n');
              for (const line of lines) {
                if (line.startsWith('data: ')) {
                  const data = line.slice(6);
                  if (data !== '[DONE]' && data !== '') {
                    try {
                      const parsed = JSON.parse(data);
                      if (parsed.type === 'content' && parsed.data) {
<<<<<<< HEAD
                        // Stream tokens for better UX
                        const content = parsed.data;
                        const tokens = content.split(/(\s+)/);
                        
                        for (const token of tokens) {
                          if (token.trim()) {
                            tokenSequence++;
                            const tokenEvent = StreamEventBuilder.createTokenEvent(
                              token,
                              tokenSequence,
                              undefined,
                              true,
                              correlationId
                            );
                            controller.enqueue(new TextEncoder().encode(StreamEventSerializer.serialize(tokenEvent)));
                            assistantResponse += token;
                          }
                        }
=======
                        assistantResponse += parsed.data;
>>>>>>> f7464bf8
                      }
                    } catch (e) {
                      // Skip invalid JSON
                    }
                  }
                }
              }
            }

            controller.enqueue(value);
          }

          // Add assistant message to conversation
          if (assistantResponse) {
            const assistantMessage: ChatMessage = {
              role: ChatMessageRole.AI,
              content: assistantResponse,
              timestamp: new Date().toISOString(),
            };
            conversation.messages.push(assistantMessage);

            // Update conversation title if it's new and this is the first exchange
            if (isNewConversation && conversation.messages.length === 2) {
              conversation.title = request.message.slice(0, 50) + (request.message.length > 50 ? '...' : '');
            }

            // Save updated conversation
            conversation.updated_by = userId;
            await conversationRepository.save(conversation);
          }

<<<<<<< HEAD
          // Send END event
          const processingTime = Date.now() - startTime;
          const endEvent = StreamEventBuilder.createEndEvent(
            conversation.id,
            assistantResponse.length,
            processingTime,
            assistantResponse,
            correlationId
          );
          controller.enqueue(new TextEncoder().encode(StreamEventSerializer.serialize(endEvent)));

=======
>>>>>>> f7464bf8
          controller.close();
        } catch (error) {
          console.error('Chat service error:', error);

          // Send error event
          const errorEvent = StreamEventBuilder.createErrorEvent(
            'Failed to generate response',
            'CHAT_SERVICE_ERROR',
            { error: error.message },
            true,
            5000,
            correlationId
          );
          controller.enqueue(new TextEncoder().encode(StreamEventSerializer.serialize(errorEvent)));

          // Send final [DONE] marker
          controller.enqueue(new TextEncoder().encode(StreamEventSerializer.serializeDone()));
          controller.close();
        }
      },
    });
  }

  /**
   * Get all conversations for a user
   * @param userId The user ID
   * @returns Array of conversations
   */
  async getConversations(userId: string): Promise<Conversation[]> {
    return this.conversationRepository.find({
      where: { created_by: userId },
      order: { updated_at: 'DESC' },
    });
  }

  /**
   * Get messages for a specific conversation
   * @param conversationId The conversation ID
   * @param userId The user ID
   * @returns Conversation with messages
   */
  async getConversationMessages(conversationId: string, userId: string): Promise<Conversation | null> {
    return this.conversationRepository.findOne({
      where: { id: conversationId, created_by: userId },
    });
  }
}<|MERGE_RESOLUTION|>--- conflicted
+++ resolved
@@ -34,11 +34,8 @@
   async sendMessage(request: ChatRequest, userId: string): Promise<ReadableStream> {
     const kronosAgent = this.kronosAgent; // Capture reference to avoid 'this' context issues
     const conversationRepository = this.conversationRepository; // Capture repository reference
-<<<<<<< HEAD
     const sessionId = `session_${Date.now()}_${Math.random().toString(36).substr(2, 9)}`;
     const correlationId = `chat_${Date.now()}_${Math.random().toString(36).substr(2, 9)}`;
-=======
->>>>>>> f7464bf8
 
     return new ReadableStream({
       async start(controller) {
@@ -48,12 +45,6 @@
 
         try {
           // Get or create conversation
-<<<<<<< HEAD
-=======
-          let conversation: Conversation;
-          let isNewConversation = false;
-
->>>>>>> f7464bf8
           if (request.conversationId) {
             // Load existing conversation
             conversation = await conversationRepository.findOne({
@@ -76,7 +67,6 @@
             await conversationRepository.save(conversation);
           }
 
-<<<<<<< HEAD
           // Send START event
           const startEvent = StreamEventBuilder.createStartEvent(
             conversation.id,
@@ -91,22 +81,9 @@
           const userMessage: ChatMessage = {
             role: ChatMessageRole.USER,
             content: request.message,
-=======
-          // Send conversation ID first
-          const conversationIdChunk = `data: ${JSON.stringify({
-            type: 'conversationId',
-            data: conversation.id,
->>>>>>> f7464bf8
             timestamp: new Date().toISOString(),
           };
-          conversation.messages.push(userMessage);
-
-          // Add user message to conversation
-          const userMessage: ChatMessage = {
-            role: ChatMessageRole.USER,
-            content: request.message,
-            timestamp: new Date().toISOString(),
-          };
+
           conversation.messages.push(userMessage);
 
           // Get streaming response from Kronos agent
@@ -119,10 +96,7 @@
 
           const reader = stream.getReader();
           let assistantResponse = '';
-<<<<<<< HEAD
           let tokenSequence = 0;
-=======
->>>>>>> f7464bf8
 
           while (true) {
             const { done, value } = await reader.read();
@@ -131,11 +105,7 @@
               break;
             }
 
-<<<<<<< HEAD
             // Decode and process assistant response
-=======
-            // Decode and accumulate assistant response
->>>>>>> f7464bf8
             const chunk = new TextDecoder().decode(value);
             if (chunk.includes('data: ')) {
               const lines = chunk.split('\n');
@@ -146,7 +116,6 @@
                     try {
                       const parsed = JSON.parse(data);
                       if (parsed.type === 'content' && parsed.data) {
-<<<<<<< HEAD
                         // Stream tokens for better UX
                         const content = parsed.data;
                         const tokens = content.split(/(\s+)/);
@@ -165,9 +134,6 @@
                             assistantResponse += token;
                           }
                         }
-=======
-                        assistantResponse += parsed.data;
->>>>>>> f7464bf8
                       }
                     } catch (e) {
                       // Skip invalid JSON
@@ -199,7 +165,6 @@
             await conversationRepository.save(conversation);
           }
 
-<<<<<<< HEAD
           // Send END event
           const processingTime = Date.now() - startTime;
           const endEvent = StreamEventBuilder.createEndEvent(
@@ -211,8 +176,6 @@
           );
           controller.enqueue(new TextEncoder().encode(StreamEventSerializer.serialize(endEvent)));
 
-=======
->>>>>>> f7464bf8
           controller.close();
         } catch (error) {
           console.error('Chat service error:', error);
